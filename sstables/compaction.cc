--- conflicted
+++ resolved
@@ -217,22 +217,12 @@
 
         db::replay_position rp;
 
-<<<<<<< HEAD
         auto all_sstables = cf.get_sstables_including_compacted_undeleted();
         std::sort(sstables.begin(), sstables.end(), [] (const shared_sstable& x, const shared_sstable& y) {
-=======
-    auto all_sstables = cf.get_sstables_including_compacted_undeleted();
-    std::sort(sstables.begin(), sstables.end(), [] (const shared_sstable& x, const shared_sstable& y) {
-        return x->generation() < y->generation();
-    });
-    std::vector<shared_sstable> not_compacted_sstables;
-    boost::set_difference(*all_sstables, sstables,
-        std::back_inserter(not_compacted_sstables), [] (const shared_sstable& x, const shared_sstable& y) {
->>>>>>> 68e613b3
             return x->generation() < y->generation();
         });
         std::vector<shared_sstable> not_compacted_sstables;
-        boost::set_difference(*all_sstables | boost::adaptors::map_values, sstables,
+        boost::set_difference(*all_sstables, sstables,
             std::back_inserter(not_compacted_sstables), [] (const shared_sstable& x, const shared_sstable& y) {
                 return x->generation() < y->generation();
             });
